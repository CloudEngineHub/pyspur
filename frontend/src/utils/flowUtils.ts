--- conflicted
+++ resolved
@@ -1,11 +1,6 @@
 import { createNode } from './nodeFactory';
 import { ReactFlowInstance, NodeTypes, Node, Edge, NodeChange, EdgeChange, Connection, OnNodesChange, OnEdgesChange, OnConnect } from '@xyflow/react';
 import { AppDispatch } from '../store/store';
-<<<<<<< HEAD
-import { connect, deleteEdge, FlowWorkflowNode, NodeTypes, addNodeWithConfig } from '../store/flowSlice';
-import isEqual from 'lodash/isEqual';
-
-=======
 import { addNode, connect, deleteEdge, nodesChange, edgesChange } from '../store/flowSlice';
 import isEqual from 'lodash/isEqual';
 import { FlowWorkflowNode } from '../store/flowSlice';
@@ -56,7 +51,6 @@
   const isLoading = !nodeTypesConfig;
   return { nodeTypes, isLoading };
 };
->>>>>>> 756a5408
 
 export const getNodeTitle = (data: FlowWorkflowNode['data']): string => {
   return data?.config?.title || data?.title || data?.type || 'Untitled';
