--- conflicted
+++ resolved
@@ -456,7 +456,29 @@
     }
 }
 
-<<<<<<< HEAD
+export const storeGoogleAccessToken = async (accessToken: string, expiresIn: string): Promise<any> => {
+    try {
+        const response = await axios.post(`${API_BASE_URL}/google/store_token/`, {
+            access_token: accessToken,
+            expires_in: expiresIn,
+        });
+        return response.data;
+    } catch (error) {
+        console.error('Error storing token:', error);
+        throw error;
+    }
+}
+
+export const validateGoogleAccessToken = async (): Promise<any> => {
+    try {
+        const response = await axios.get(`${API_BASE_URL}/google/validate_token/`);
+        return response.data;
+    } catch (error) {
+        console.error('Error checking token:', error);
+        throw error;
+    }
+}
+
 // RAG Management Types
 export interface KnowledgeBaseCreationJob {
     id: string
@@ -901,30 +923,4 @@
         // For other errors, throw
         throw error
     }
-}
-=======
-export const storeGoogleAccessToken = async (accessToken: string, expiresIn: string): Promise<any> => {
-    try {
-        const response = await axios.post(`${API_BASE_URL}/google/store_token/`, {
-            access_token: accessToken,
-            expires_in: expiresIn,
-        });
-        return response.data;
-    } catch (error) {
-        console.error('Error storing token:', error);
-        throw error;
-    }
-}
-
-export const validateGoogleAccessToken = async (): Promise<any> => {
-    try {
-        const response = await axios.get(`${API_BASE_URL}/google/validate_token/`);
-        return response.data;
-    } catch (error) {
-        console.error('Error checking token:', error);
-        throw error;
-    }
-}
-
-// Continue adding types for other functions similarly...
->>>>>>> 27897eca
+}