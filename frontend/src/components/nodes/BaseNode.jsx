import React, { useState } from 'react';
import {
  Card,
  CardHeader,
  CardBody,
  Divider,
  Button,
} from "@nextui-org/react";
import { Icon } from "@iconify/react";
<<<<<<< HEAD
import useNode from '../../hooks/useNode';
=======
import usePartialRun from '../../hooks/usePartialRun';
>>>>>>> 37c7e886

const BaseNode = ({ isCollapsed, setIsCollapsed, id, data = {}, children, style = {}, isInputNode = false }) => {
  const [showControls, setShowControls] = useState(false);
  const [isTooltipHovered, setIsTooltipHovered] = useState(false);

  const {
    isHovered,
    isSelected,
    setHovered,
    setSelected,
    deleteNode,
  } = useNode(id);

  const { executePartialRun, loading, error, result } = usePartialRun();

  const handleMouseEnter = () => {
    setHovered(true);
    setShowControls(true);
  };

  const handleMouseLeave = () => {
    setHovered(false);
    if (!isTooltipHovered) {
      setTimeout(() => {
        setShowControls(false);
      }, 200);
    }
  };

  const handleDelete = () => {
    deleteNode();
    if (isSelected) {
      setSelected(false);
    }
  };

<<<<<<< HEAD
  const status = data?.run && data.run?.data ? 'completed' : (data?.status || 'default').toLowerCase();
=======
  const handlePartialRun = () => {
    const initialInputs = {
      "input_node": { "user_message": "Give me geographical conditions of London" }
    };
    const partialOutputs = {
      "input_node": { "user_message": "Hi There!" },
      "node_1731411247373": { "response": "Hello, How are ya?" }
    };
    const rerunPredecessors = true;

    const workflowId = window.location.pathname.split('/').pop();

    executePartialRun(workflowId, id, initialInputs, partialOutputs, rerunPredecessors);
  };

  const isHovered = String(id) === String(hoveredNodeId);
  const isSelected = String(id) === String(selectedNodeId);

  const status = data.run && data.run.data ? 'completed' : (data.status || 'default').toLowerCase();
>>>>>>> 37c7e886

  const borderColor = status === 'completed' ? '#4CAF50' :
    status === 'failed' ? 'red' :
      status === 'default' ? 'black' :
        style.borderColor || '#ccc';

  const cardStyle = {
    ...style,
    borderColor: borderColor,
    borderWidth: isSelected ? '3px' : isHovered ? '3px' : style.borderWidth || '1px',
    borderStyle: 'solid',
    transition: 'border-color 0.1s, border-width 0.02s',
    position: 'relative',
  };

  const acronym = data.acronym || 'N/A';
  const color = data.color || '#ccc';

  const tagStyle = {
    backgroundColor: color,
    color: '#fff',
    padding: '2px 8px',
    borderRadius: '12px',
    fontSize: '0.75rem',
    display: 'inline-block',
  };

  return (
    <div style={{ position: 'relative' }}>
      <Card
        className="base-node"
        style={cardStyle}
        onMouseEnter={handleMouseEnter}
        onMouseLeave={handleMouseLeave}
        isHoverable
      >
        {data && data.title && (
          <CardHeader
            style={{
              position: 'relative',
              paddingTop: '8px',
              paddingBottom: isCollapsed ? '0px' : '16px',
            }}
          >
            <h3
              className="text-lg font-semibold text-center"
              style={{ marginBottom: isCollapsed ? '4px' : '8px' }}
            >
              {data?.userconfig?.title || data?.title || 'Untitled'}
            </h3>

            {/* Container for the collapse button and acronym tag */}
            <div
              style={{
                position: 'absolute',
                top: '8px',
                right: '8px',
                display: 'flex',
                alignItems: 'center',
              }}
            >
              {/* Collapse Button */}
              <Button
                size="sm"
                variant="flat"
                style={{
                  minWidth: 'auto',
                  height: '24px',
                  padding: '0 8px',
                  fontSize: '0.8rem',
                  marginRight: '4px',
                  display: 'flex',
                  alignItems: 'center',
                  justifyContent: 'center',
                }}
                onClick={() => setIsCollapsed(!isCollapsed)}
              >
                {isCollapsed ? '▼' : '▲'}
              </Button>

              {/* Acronym Tag */}
              <div style={{ ...tagStyle }} className="node-acronym-tag">
                {acronym}
              </div>
            </div>
          </CardHeader>
        )}
        {!isCollapsed && <Divider />}

        <CardBody className="px-1">
          {children}
        </CardBody>
      </Card>

      {(showControls || isSelected) && (
        <Card
          onMouseEnter={() => {
            console.log('Mouse enter tooltip');
            setShowControls(true);
            setIsTooltipHovered(true);
          }}
          onMouseLeave={() => {
            console.log('Mouse leave tooltip');
            setIsTooltipHovered(false);
            setTimeout(() => {
              if (!isHovered) {
                setShowControls(false);
              }
            }, 300);
          }}
          style={{
            position: 'absolute',
            top: '-50px',
            right: '0px',
            padding: '4px',
            backgroundColor: 'white',
            boxShadow: '0 2px 4px rgba(0, 0, 0, 0.1)',
          }}
        >
          <div className="flex flex-row gap-1">
            <Button
              isIconOnly
              radius="full"
              variant="light"
              onPress={handlePartialRun}
              disabled={loading}
            >
              <Icon className="text-default-500" icon="solar:play-linear" width={22} />
            </Button>
            {!isInputNode && (
              <Button
                isIconOnly
                radius="full"
                variant="light"
                onPress={handleDelete}
              >
                <Icon className="text-default-500" icon="solar:trash-bin-trash-linear" width={22} />
              </Button>
            )}
          </div>
        </Card>
      )}
    </div>
  );
};

export default BaseNode;<|MERGE_RESOLUTION|>--- conflicted
+++ resolved
@@ -7,11 +7,8 @@
   Button,
 } from "@nextui-org/react";
 import { Icon } from "@iconify/react";
-<<<<<<< HEAD
 import useNode from '../../hooks/useNode';
-=======
 import usePartialRun from '../../hooks/usePartialRun';
->>>>>>> 37c7e886
 
 const BaseNode = ({ isCollapsed, setIsCollapsed, id, data = {}, children, style = {}, isInputNode = false }) => {
   const [showControls, setShowControls] = useState(false);
@@ -48,9 +45,6 @@
     }
   };
 
-<<<<<<< HEAD
-  const status = data?.run && data.run?.data ? 'completed' : (data?.status || 'default').toLowerCase();
-=======
   const handlePartialRun = () => {
     const initialInputs = {
       "input_node": { "user_message": "Give me geographical conditions of London" }
@@ -66,11 +60,7 @@
     executePartialRun(workflowId, id, initialInputs, partialOutputs, rerunPredecessors);
   };
 
-  const isHovered = String(id) === String(hoveredNodeId);
-  const isSelected = String(id) === String(selectedNodeId);
-
-  const status = data.run && data.run.data ? 'completed' : (data.status || 'default').toLowerCase();
->>>>>>> 37c7e886
+  const status = data?.run ? 'completed' : (data?.status || 'default').toLowerCase();
 
   const borderColor = status === 'completed' ? '#4CAF50' :
     status === 'failed' ? 'red' :
