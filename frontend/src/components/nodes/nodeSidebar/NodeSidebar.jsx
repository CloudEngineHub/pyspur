--- conflicted
+++ resolved
@@ -26,7 +26,6 @@
     const [isResizing, setIsResizing] = useState(false);
     const [inputVariables, setInputVariables] = useState({});
 
-<<<<<<< HEAD
     useEffect(() => {
         if (Array.isArray(input_schema)) {
             const inputVars = input_schema.reduce((acc, curr) => {
@@ -36,15 +35,6 @@
             setInputVariables(inputVars);
         } else {
             setInputVariables({});
-=======
-    const [nodeType, setNodeType] = useState(node?.type || 'ExampleNode');
-    const findNodeSchema = (nodeType) => {
-        for (const category in nodeTypes) {
-            const nodeSchema = nodeTypes[category].find((n) => n.name === nodeType);
-            if (nodeSchema) {
-                return nodeSchema;
-            }
->>>>>>> 37c7e886
         }
     }, [input_schema]);
 
@@ -85,8 +75,7 @@
 
     // Update the input change handler to use DynamicModel
     const handleInputChange = (key, value) => {
-        // updateConfigValue(nodeID, key, value);
-        setDynamicModel((prev) => ({ ...prev, [key]: value }));
+        updateConfigValue(nodeID, key, value);
     };
 
     const renderEnumSelect = (key, label, enumValues) => (
@@ -159,6 +148,7 @@
                         inputSchema={inputVariables}
                         fieldTitle="System Prompt"
                         setContent={(value) => handleInputChange(key, value)}
+                        content={config_values?.system_prompt || ''}
                     />
                     {/* Render Few Shot Examples right after the System Prompt */}
                     {renderFewShotExamples()}
@@ -358,11 +348,7 @@
 
                     {nodeType !== 'InputNode' && (
                         <AccordionItem key="output" aria-label='Output' title="Outputs">
-<<<<<<< HEAD
-                            <NodeStatus node={nodeData} />
-=======
                             <NodeOutput node={node} />
->>>>>>> 37c7e886
                         </AccordionItem>
                     )}
 
