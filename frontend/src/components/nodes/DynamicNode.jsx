import React, { useEffect, useRef, useState, useCallback } from 'react';
// import { Handle, useHandleConnections, NodeToolbar } from '@xyflow/react';
import { useSelector, useDispatch } from 'react-redux';
import BaseNode from './BaseNode';
import styles from './DynamicNode.module.css';
import { Input } from '@nextui-org/react';
import {
  updateNodeData,
  updateEdgesOnHandleRename,
} from '../../store/flowSlice';
import useDetachNodes from '../../hooks/useDetachNodes';
import {
  Handle,
  Position,
  NodeToolbar,
  NodeProps,
  useStore,
  useReactFlow,
  BuiltInNode,
  useHandleConnections
} from '@xyflow/react';

const updateMessageVariables = (message, oldKey, newKey) => {
  if (!message) return message;

  const regex = new RegExp(`{{\\s*${oldKey}\\s*}}`, 'g');
  return message.replace(regex, `{{${newKey}}}`);
};

const DynamicNode = ({ id, type, data, position, ...props }) => {
  const nodeRef = useRef(null);
  const [nodeWidth, setNodeWidth] = useState('auto');
  const [editingField, setEditingField] = useState(null);
  const [isCollapsed, setIsCollapsed] = useState(false);

  const node = useSelector((state) => state.flow.nodes.find((n) => n.id === id));
  const nodeData = data || (node && node.data);
  const dispatch = useDispatch();

  const edges = useSelector((state) => state.flow.edges);

  const handleSchemaKeyEdit = useCallback(
    (oldKey, newKey, schemaType) => {
      newKey = newKey.replace(/\s+/g, '_');
      if (oldKey === newKey || !newKey.trim()) {
        setEditingField(null);
        return;
      }

      const updatedSchema = {
        ...nodeData?.config?.[schemaType],
        [newKey]: nodeData?.config?.[schemaType][oldKey],
      };
      delete updatedSchema[oldKey];

      let updatedConfig = {
        ...nodeData?.config,
        [schemaType]: updatedSchema,
      };

      if (schemaType === 'input_schema') {
        if (nodeData?.config?.system_message) {
          updatedConfig.system_message = updateMessageVariables(
            nodeData.config.system_message,
            oldKey,
            newKey
          );
        }
        if (nodeData?.config?.user_message) {
          updatedConfig.user_message = updateMessageVariables(
            nodeData.config.user_message,
            oldKey,
            newKey
          );
        }
      }

      dispatch(
        updateNodeData({
          id,
          data: {
            config: updatedConfig,
          },
        })
      );

      dispatch(
        updateEdgesOnHandleRename({
          nodeId: id,
          oldHandleId: oldKey,
          newHandleId: newKey,
          schemaType,
        })
      );

      setEditingField(null);
    },
    [dispatch, id, nodeData]
  );

  useEffect(() => {
    if (!nodeRef.current || !nodeData) return;

    const inputSchema = nodeData?.config?.['input_schema'] || {};
    const outputSchema = nodeData?.config?.['output_schema'] || {};

    const inputLabels = Object.keys(inputSchema);
    const outputLabels = Object.keys(outputSchema);

    const maxLabelLength = Math.max(
      ...inputLabels.map((label) => label.length),
      ...outputLabels.map((label) => label.length),
      (nodeData?.title || '').length / 1.5
    );

    const calculatedWidth = Math.max(300, maxLabelLength * 15);
    const finalWidth = Math.min(calculatedWidth, 600);

    setNodeWidth(`${finalWidth}px`);
  }, [nodeData]);

  const InputHandleRow = ({ keyName }) => {
    const connections = useHandleConnections({ type: 'target', id: keyName });

    return (
      <tr key={keyName}>
        <td className={`${styles.handleCell} border-r border-default-300 w-0 ml-2`}>
          <Handle
            type="target"
            position="left"
            id={keyName}
            className={`${styles.handle} ${styles.handleLeft} ${isCollapsed ? styles.collapsedHandleInput : ''
              }`}
            isConnectable={!isCollapsed && connections.length === 0}
          />
        </td>
        {!isCollapsed && (
          <td className="text-left align-middle pl-1">
            {editingField === keyName ? (
              <Input
                autoFocus
                defaultValue={keyName}
                size="sm"
                variant="faded"
                radius="lg"
                onBlur={(e) => handleSchemaKeyEdit(keyName, e.target.value, 'input_schema')}
                onKeyDown={(e) => {
                  if (e.key === 'Enter') {
                    handleSchemaKeyEdit(keyName, e.target.value, 'input_schema');
                  } else if (e.key === 'Escape') {
                    setEditingField(null);
                  }
                }}
                classNames={{
                  input: 'bg-default-100',
                  inputWrapper: 'shadow-none',
                }}
              />
            ) : (
              <span
                className={`${styles.handleLabel} text-sm font-medium cursor-pointer hover:text-primary`}
                onClick={() => setEditingField(keyName)}
              >
                {keyName}
              </span>
            )}
          </td>
        )}
      </tr>
    );
  };

  const OutputHandleRow = ({ keyName }) => {

    return (
      <tr key={`output-${keyName}`} className="align-middle">
        {!isCollapsed && (
          <td className="text-right align-middle pr-1">
            {editingField === keyName ? (
              <Input
                autoFocus
                defaultValue={keyName}
                size="sm"
                variant="faded"
                radius="lg"
                onBlur={(e) => handleSchemaKeyEdit(keyName, e.target.value, 'output_schema')}
                onKeyDown={(e) => {
                  if (e.key === 'Enter') {
                    handleSchemaKeyEdit(keyName, e.target.value, 'output_schema');
                  } else if (e.key === 'Escape') {
                    setEditingField(null);
                  }
                }}
                classNames={{
                  input: 'bg-default-100',
                  inputWrapper: 'shadow-none',
                }}
              />
            ) : (
              <span
                className={`${styles.handleLabel} text-sm font-medium cursor-pointer hover:text-primary`}
                onClick={() => setEditingField(keyName)}
              >
                {keyName}
              </span>
            )}
          </td>
        )}
        <td className={`${styles.handleCell} ${styles.outputHandleCell} border-l border-default-300 w-0 pl-1`}>
          <div className={styles.handleWrapper}>
            <Handle
              type="source"
              position="right"
              id={keyName}
              className={`${styles.handle} ${styles.handleRight} ${isCollapsed ? styles.collapsedHandleOutput : ''
                }`}
              isConnectable={!isCollapsed}
            />
          </div>
        </td>
      </tr>
    );
  };

  const renderHandles = () => {
    if (!nodeData) return null;

    const inputSchema = nodeData?.config?.['input_schema'] || {};
    const outputSchema = nodeData?.config?.['output_schema'] || {};

    const inputs = Object.keys(inputSchema).length;
    const outputs = Object.keys(outputSchema).length;

    return (
      <div className={styles.handlesWrapper} id="handles">
        {/* Input Handles */}
        <div className={styles.handlesColumn}>
          {inputs > 0 && (
            <table style={{ width: '100%' }}>
              <tbody>
                {Object.keys(inputSchema).map((key) => (
                  <InputHandleRow key={key} keyName={key} />
                ))}
              </tbody>
            </table>
          )}
        </div>

        {/* Output Handles */}
        <div className={styles.handlesColumn}>
          {outputs > 0 && (
            <table style={{ width: '100%' }}>
              <tbody>
                {Object.keys(outputSchema).map((key) => (
                  <OutputHandleRow key={key} keyName={key} />
                ))}
              </tbody>
            </table>
          )}
        </div>
      </div>
    );
  };

  const isConditionalNode = type === 'ConditionalNode';

  const hasParent = useStore((store) => !!store.nodeLookup.get(id)?.parentId);
  const { deleteElements } = useReactFlow();
  const detachNodes = useDetachNodes();

  const onDelete = () => deleteElements({ nodes: [{ id }] });
  const onDetach = () => detachNodes([id]); 

  return (
<<<<<<< HEAD
    <div className={styles.dynamicNodeWrapper} style={{ zIndex: props.parentNode ? 1 : 0 }}>
      <NodeToolbar className="nodrag">
        <button onClick={onDelete}>Delete</button>
        {hasParent && <button onClick={onDetach}>Detach</button>}
      </NodeToolbar>
=======
    <div
      className={styles.dynamicNodeWrapper}
      style={{ zIndex: props.parentNode ? 1 : 0 }}
    >
>>>>>>> 419f928f
      <BaseNode
        id={id}
        data={nodeData}
        style={{
          width: nodeWidth,
          backgroundColor: isConditionalNode ? '#e0f7fa' : undefined,
        }}
        isCollapsed={isCollapsed}
        setIsCollapsed={setIsCollapsed}
        selected={props.selected}
      >
        <div className={styles.nodeWrapper} ref={nodeRef}>
          {isConditionalNode ? (
            <div>
              <strong>Conditional Node</strong>
            </div>
          ) : null}
          {renderHandles()}
        </div>
      </BaseNode>
    </div>
  );
};

export default DynamicNode;<|MERGE_RESOLUTION|>--- conflicted
+++ resolved
@@ -272,18 +272,14 @@
   const onDetach = () => detachNodes([id]); 
 
   return (
-<<<<<<< HEAD
-    <div className={styles.dynamicNodeWrapper} style={{ zIndex: props.parentNode ? 1 : 0 }}>
+    <div
+      className={styles.dynamicNodeWrapper}
+      style={{ zIndex: props.parentNode ? 1 : 0 }}
+    >
       <NodeToolbar className="nodrag">
         <button onClick={onDelete}>Delete</button>
         {hasParent && <button onClick={onDetach}>Detach</button>}
       </NodeToolbar>
-=======
-    <div
-      className={styles.dynamicNodeWrapper}
-      style={{ zIndex: props.parentNode ? 1 : 0 }}
-    >
->>>>>>> 419f928f
       <BaseNode
         id={id}
         data={nodeData}
