--- conflicted
+++ resolved
@@ -37,13 +37,7 @@
     useNodesWithMode,
     useNodeTypes,
     useStyledEdges,
-<<<<<<< HEAD
-    useNodesWithMode,
-    useFlowEventHandlers,
-    useAdjustGroupNodesZIndex,
     useNodesWithStatus,
-=======
->>>>>>> 927c8d2b
 } from '../../utils/flowUtils'
 import HelperLinesRenderer from '../HelperLines'
 import LoadingSpinner from '../LoadingSpinner'
