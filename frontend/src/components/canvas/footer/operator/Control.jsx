import React, { useState } from 'react';
import { RiAddCircleFill } from '@remixicon/react';
import { Card, Popover, PopoverTrigger, PopoverContent, Button } from '@nextui-org/react';
<<<<<<< HEAD
import { useNodeSelector } from '../../../../hooks/useNodeSelector';
import { useSelector } from 'react-redux'; // Import useSelector to access the Redux store

const Control = () => {
  const reactFlowInstance = useSelector((state) => state.flow.reactFlowInstance); // Retrieve reactFlowInstance from the store

  const { visible, setVisible, handleSelectNode } = useNodeSelector(reactFlowInstance); // Pass reactFlowInstance to useNodeSelector
=======
import { useSelector, useDispatch } from 'react-redux';
import { addNode } from '../../../../store/flowSlice';
import { nodeTypes } from '../../../../constants/nodeTypes'; // Import nodeTypes
import { useReactFlow } from 'reactflow';


const Control = () => {
  const reactFlowInstance = useReactFlow();
  const [visible, setVisible] = useState(false);
  const [selectedCategory, setSelectedCategory] = useState(null); // Track selected category
  const dispatch = useDispatch();
  const hoveredNode = useSelector((state) => state.hoveredNode);

  const handleSelectNode = (nodeType) => {
    const id = `${reactFlowInstance.getNodes().length + 1}`;
    const newNode = {
      id,
      type: nodeType,
      position: reactFlowInstance.project({ x: 250, y: 5 }),
      data: { label: `Node ${id}` },
    };

    dispatch(addNode({ node: newNode }));
    setVisible(false);
    setSelectedCategory(null); // Reset category selection
  };

  const handleCategorySelect = (category) => {
    setSelectedCategory(category);
  };
>>>>>>> f463a99d

  return (
    <Card className='h-12 flex items-center justify-center'>
      <div className='flex items-center text-gray-500'>
        <Popover placement="bottom" showArrow={true} isOpen={visible} onOpenChange={setVisible}>
          <PopoverTrigger>
            <Button auto light>
              <RiAddCircleFill />
            </Button>
          </PopoverTrigger>
          <PopoverContent>
            <div className='p-4 flex flex-col space-y-2'>
              {!selectedCategory ? (
                // Display categories
                Object.keys(nodeTypes).map((category) => (
                  <Button key={category} auto light onClick={() => handleCategorySelect(category)}>
                    {category}
                  </Button>
                ))
              ) : (
                // Display nodes within the selected category
                <div className='flex flex-col space-y-2'>
                  <Button auto light onClick={() => setSelectedCategory(null)}>Back to Categories</Button>
                  {nodeTypes[selectedCategory].map((node) => (
                    <Button key={node.name} auto light onClick={() => handleSelectNode(node.name)}>
                      {node.name}
                    </Button>
                  ))}
                </div>
              )}
            </div>
          </PopoverContent>
        </Popover>
      </div>
    </Card>
  );
};

export default Control;<|MERGE_RESOLUTION|>--- conflicted
+++ resolved
@@ -1,15 +1,6 @@
 import React, { useState } from 'react';
 import { RiAddCircleFill } from '@remixicon/react';
 import { Card, Popover, PopoverTrigger, PopoverContent, Button } from '@nextui-org/react';
-<<<<<<< HEAD
-import { useNodeSelector } from '../../../../hooks/useNodeSelector';
-import { useSelector } from 'react-redux'; // Import useSelector to access the Redux store
-
-const Control = () => {
-  const reactFlowInstance = useSelector((state) => state.flow.reactFlowInstance); // Retrieve reactFlowInstance from the store
-
-  const { visible, setVisible, handleSelectNode } = useNodeSelector(reactFlowInstance); // Pass reactFlowInstance to useNodeSelector
-=======
 import { useSelector, useDispatch } from 'react-redux';
 import { addNode } from '../../../../store/flowSlice';
 import { nodeTypes } from '../../../../constants/nodeTypes'; // Import nodeTypes
@@ -17,8 +8,8 @@
 
 
 const Control = () => {
-  const reactFlowInstance = useReactFlow();
-  const [visible, setVisible] = useState(false);
+  const reactFlowInstance = useSelector((state) => state.flow.reactFlowInstance); // Retrieve reactFlowInstance from the store
+  // const { visible, setVisible, handleSelectNode } = useNodeSelector(reactFlowInstance);
   const [selectedCategory, setSelectedCategory] = useState(null); // Track selected category
   const dispatch = useDispatch();
   const hoveredNode = useSelector((state) => state.hoveredNode);
@@ -40,7 +31,6 @@
   const handleCategorySelect = (category) => {
     setSelectedCategory(category);
   };
->>>>>>> f463a99d
 
   return (
     <Card className='h-12 flex items-center justify-center'>
