--- conflicted
+++ resolved
@@ -538,7 +538,6 @@
         }
     }
 
-<<<<<<< HEAD
     const onJSONDrop = useCallback((acceptedFiles: File[]) => {
         const file = acceptedFiles[0];
         if (!file) return;
@@ -560,35 +559,10 @@
             } catch (error) {
                 console.error('Error processing dropped JSON file:', error);
                 alert('Failed to import workflow. Please ensure the file is a valid JSON.');
-=======
-    const onJSONDrop = useCallback(
-        (acceptedFiles: File[]) => {
-            const file = acceptedFiles[0]
-            if (!file) return
-            const reader = new FileReader()
-            reader.onload = async (e) => {
-                try {
-                    const result = e.target?.result
-                    if (typeof result !== 'string') return
-                    const jsonContent = JSON.parse(result)
-                    const uniqueName = `Imported Spur ${new Date().toLocaleString()}`
-                    const newWorkflow: WorkflowCreateRequest = {
-                        name: uniqueName,
-                        description: jsonContent.description,
-                        definition: jsonContent.definition as WorkflowDefinition,
-                    }
-                    const createdWorkflow = await createWorkflow(newWorkflow)
-                    router.push(`/workflows/${createdWorkflow.id}`)
-                } catch (error) {
-                    console.error('Error processing dropped JSON file:', error)
-                    alert('Failed to import workflow. Please ensure the file is a valid JSON.')
-                }
->>>>>>> efcc8312
-            }
-            reader.readAsText(file)
-        },
-        [router]
-    )
+            }
+        };
+        reader.readAsText(file);
+    }, [router]);
 
     const { getRootProps, getInputProps, isDragActive } = useDropzone({
         onDrop: onJSONDrop,
