--- conflicted
+++ resolved
@@ -536,11 +536,7 @@
                     justify="end"
                 >
                     <NavbarItem className="hidden sm:flex">
-<<<<<<< HEAD
-                        <Button isIconOnly radius="full" variant="light" onPress={() => setIsSettingsModalOpen(true)}>
-=======
                         <Button isIconOnly radius="full" variant="light" onPress={() => setIsSettingsModalOpen(true)} aria-label="Settings">
->>>>>>> 8665937b
                             <Icon className="text-foreground/60" icon="solar:settings-linear" width={24} />
                         </Button>
                     </NavbarItem>
