import { combineReducers, configureStore } from '@reduxjs/toolkit';
import { persistStore, persistReducer } from 'redux-persist';
import storage from 'redux-persist/lib/storage';
import flowReducer from './flowSlice';
import { FlowState } from './flowSlice';
import nodeTypesReducer, { NodeTypesState } from './nodeTypesSlice';
import userPreferencesReducer from './userPreferencesSlice';
import panelReducer from './panelSlice';
import type { Node, Edge } from '@xyflow/react';

// Define the RootState type
export interface RootState {
  flow: FlowState;
<<<<<<< HEAD
  nodeTypes: {
    data: Record<string, any>;
    metadata?: Record<string, any>;
  };
=======
  nodeTypes: NodeTypesState;
>>>>>>> d4280c40
  userPreferences: {
    hasSeenWelcome: boolean;
  }
  panel: {
    isNodePanelExpanded: boolean;
  };
}

// Define the persist config
const persistConfig = {
  key: 'root',
  storage,
  whitelist: ['nodes', 'edges', 'nodeTypes', 'userPreferences'],
};

const rootReducer = combineReducers({
  flow: flowReducer,
  nodeTypes: nodeTypesReducer,
  userPreferences: userPreferencesReducer,
  panel: panelReducer,
});

const persistedReducer = persistReducer(persistConfig, rootReducer);

const store = configureStore({
  reducer: persistedReducer,
  middleware: (getDefaultMiddleware) =>
    getDefaultMiddleware({
      serializableCheck: {
        ignoredActions: ['persist/PERSIST', 'persist/REHYDRATE'],
      },
    }),
});

// Define store types
export type AppStore = typeof store;
export type AppDispatch = typeof store.dispatch;
export const persistor = persistStore(store);
export default store;<|MERGE_RESOLUTION|>--- conflicted
+++ resolved
@@ -11,14 +11,7 @@
 // Define the RootState type
 export interface RootState {
   flow: FlowState;
-<<<<<<< HEAD
-  nodeTypes: {
-    data: Record<string, any>;
-    metadata?: Record<string, any>;
-  };
-=======
   nodeTypes: NodeTypesState;
->>>>>>> d4280c40
   userPreferences: {
     hasSeenWelcome: boolean;
   }
