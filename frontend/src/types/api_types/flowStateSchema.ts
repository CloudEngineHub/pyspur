--- conflicted
+++ resolved
@@ -4,11 +4,8 @@
     FlowWorkflowNodeConfig,
     NodeTypesConfig,
 } from '@/types/api_types/nodeTypeSchemas'
-<<<<<<< HEAD
+import { SpurType, TestInput } from '@/types/api_types/workflowSchemas'
 import { TestInput, SpurType } from '@/types/api_types/workflowSchemas'
-=======
-import { SpurType, TestInput } from '@/types/api_types/workflowSchemas'
->>>>>>> efcc8312
 
 export interface FlowState {
     nodeTypes: NodeTypesConfig
