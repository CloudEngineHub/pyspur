--- conflicted
+++ resolved
@@ -4,11 +4,7 @@
 
 # PySpur in 90 Seconds
 
-<<<<<<< HEAD
-
-=======
 https://github.com/user-attachments/assets/19cf6f99-6d66-45dc-911c-74025f87b1d2
->>>>>>> 6f736f7e
 
 # ✨ Three Key Features
 
