--- conflicted
+++ resolved
@@ -38,22 +38,6 @@
     partial_outputs: Optional[Dict[str, Dict[str, Any]]] = None
 
 
-<<<<<<< HEAD
-class RunStatusResponseSchema(BaseModel):
-    id: str
-    status: RunStatus
-    start_time: Optional[datetime]
-    end_time: Optional[datetime]
-    tasks: List[Dict[str, Any]]
-    outputs: Optional[Dict[str, Any]]
-    output_file_id: Optional[str]
-    workflow_id: str
-    workflow_version_id: int
-    workflow_version: WorkflowVersionResponseSchema
-
-
-=======
->>>>>>> 2069a7da
 class BatchRunRequestSchema(BaseModel):
     dataset_id: str
     mini_batch_size: int = 10