--- conflicted
+++ resolved
@@ -14,7 +14,6 @@
 from ....execution.workflow_executor import WorkflowExecutor
 
 
-<<<<<<< HEAD
 class BranchSolveMergeNodeConfig(BaseSubworkflowNodeConfig):
     llm_info: ModelInfo = Field(
         default_factory=lambda: ModelInfo(
@@ -22,9 +21,6 @@
         ),
         description="The default LLM model to use",
     )
-=======
-class BranchSolveMergeNodeConfig(DynamicSchemaNodeConfig):
->>>>>>> fb98c34a
     branch_system_message: str = Field(
         default=(
             "Please decompose the following task into logical subtasks "
