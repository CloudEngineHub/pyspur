--- conflicted
+++ resolved
@@ -55,11 +55,10 @@
     """
 
     name: str
-<<<<<<< HEAD
-=======
-    display_name: str = ""  # Will be used for config title, defaults to class name if not set
-
->>>>>>> f70e5b76
+    display_name: str = (
+        ""  # Will be used for config title, defaults to class name if not set
+    )
+
     config_model: Type[BaseModel]
     output_model: Type[BaseNodeOutput]
     input_model: Type[BaseNodeInput]
