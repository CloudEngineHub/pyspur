import asyncio
import os
import json
from fastapi import APIRouter, HTTPException, Depends, BackgroundTasks
from sqlalchemy.orm import Session
from datetime import datetime, timezone
<<<<<<< HEAD
from typing import Awaitable, Dict, Any, List
from pathlib import Path  # Import Path for directory handling
=======
from typing import Awaitable, Dict, Any, List, Optional
>>>>>>> d53b6d31

from ..schemas.run_schemas import (
    StartRunRequestSchema,
    RunResponseSchema,
    PartialRunRequestSchema,
    BatchRunRequestSchema,
)
from ..schemas.workflow_schemas import WorkflowDefinitionSchema
from ..database import get_db
from ..models.workflow_model import WorkflowModel as WorkflowModel
from ..models.run_model import RunModel as RunModel, RunStatus
from ..models.dataset_model import DatasetModel
from ..models.output_file_model import OutputFileModel
from ..execution.workflow_executor import WorkflowExecutor
from ..dataset.ds_util import get_ds_iterator, get_ds_column_names
from ..execution.task_recorder import TaskRecorder
<<<<<<< HEAD
from ..evals.evaluator import prepare_and_evaluate_dataset, load_yaml_config
=======
from ..utils.workflow_version_utils import fetch_workflow_version
from ..execution.workflow_execution_context import WorkflowExecutionContext
>>>>>>> d53b6d31

router = APIRouter()

# Define EVALS_DIR (same as in evals_management.py)
EVALS_DIR = Path(__file__).parent.parent / "evals" / "tasks"


async def create_run_model(
    workflow_id: str,
    workflow_version_id: int,
    initial_inputs: Dict[str, Dict[str, Any]],
    parent_run_id: Optional[str],
    run_type: str,
    db: Session,
) -> RunModel:
    new_run = RunModel(
        workflow_id=workflow_id,
        workflow_version_id=workflow_version_id,
        status=RunStatus.PENDING,
        initial_inputs=initial_inputs,
        start_time=datetime.now(timezone.utc),
        parent_run_id=parent_run_id,
        run_type=run_type,
    )
    db.add(new_run)
    db.commit()
    db.refresh(new_run)
    return new_run


@router.post(
    "/{workflow_id}/run/",
    response_model=Dict[str, Any],
    description="Run a workflow and return the outputs",
)
async def run_workflow_blocking(
    workflow_id: str,
    request: StartRunRequestSchema,
    db: Session = Depends(get_db),
    run_type: str = "interactive",
) -> Dict[str, Any]:
    workflow = db.query(WorkflowModel).filter(WorkflowModel.id == workflow_id).first()
    if not workflow:
        raise HTTPException(status_code=404, detail="Workflow not found")

    workflow_version = fetch_workflow_version(workflow_id, workflow.definition, db)

    initial_inputs = request.initial_inputs or {}
    new_run = await create_run_model(
        workflow_id,
        workflow_version._intid,  # type: ignore
        initial_inputs,
        request.parent_run_id,
        run_type,
        db,
    )
    task_recorder = TaskRecorder(db, new_run.id)
    workflow_definition = WorkflowDefinitionSchema.model_validate(
        workflow_version.definition
    )
    context = WorkflowExecutionContext(
        workflow_id=workflow.id,
        run_id=new_run.id,
        parent_run_id=request.parent_run_id,
        run_type=run_type,
        db_session=db,
    )
    executor = WorkflowExecutor(
        workflow=workflow_definition,
        task_recorder=task_recorder,
        context=context,
    )
    outputs = await executor(initial_inputs)
    new_run.status = RunStatus.COMPLETED
    new_run.end_time = datetime.now(timezone.utc)
    new_run.outputs = {k: v.model_dump() for k, v in outputs.items()}
    db.commit()
    return outputs


@router.post(
    "/{workflow_id}/start_run/",
    response_model=RunResponseSchema,
    description="Start a non-blocking workflow run and return the run details",
)
async def run_workflow_non_blocking(
    workflow_id: str,
    start_run_request: StartRunRequestSchema,
    background_tasks: BackgroundTasks,
    db: Session = Depends(get_db),
    run_type: str = "interactive",
) -> RunResponseSchema:
    workflow = db.query(WorkflowModel).filter(WorkflowModel.id == workflow_id).first()
    if not workflow:
        raise HTTPException(status_code=404, detail="Workflow not found")

    workflow_version = fetch_workflow_version(workflow_id, workflow, db)

    workflow_definition = WorkflowDefinitionSchema.model_validate(
        workflow_version.definition
    )
    initial_inputs = start_run_request.initial_inputs or {}
    new_run = await create_run_model(
        workflow_id,
        workflow_version._intid,  # type: ignore
        initial_inputs,
        start_run_request.parent_run_id,
        run_type,
        db,
    )

    async def run_workflow_task(
        run_id: str, workflow_definition: WorkflowDefinitionSchema
    ):
        with next(get_db()) as session:
            run = session.query(RunModel).filter(RunModel.id == run_id).first()
            if not run:
                session.close()
                return
            run.status = RunStatus.RUNNING
            session.commit()
            task_recorder = TaskRecorder(db, run_id)
            context = WorkflowExecutionContext(
                workflow_id=run.workflow_id,
                run_id=run_id,
                parent_run_id=start_run_request.parent_run_id,
                run_type=run_type,
                db_session=session,
            )
            executor = WorkflowExecutor(
                workflow=workflow_definition,
                task_recorder=task_recorder,
                context=context,
            )
            try:
                assert run.initial_inputs
                outputs = await executor(run.initial_inputs)
                run.outputs = {k: v.model_dump() for k, v in outputs.items()}
                run.status = RunStatus.COMPLETED
                run.end_time = datetime.now(timezone.utc)
            except Exception as e:
                run.status = RunStatus.FAILED
                run.end_time = datetime.now(timezone.utc)
                raise e
            session.commit()

    background_tasks.add_task(run_workflow_task, new_run.id, workflow_definition)

    return new_run


@router.post(
    "/{workflow_id}/run_partial/",
    response_model=Dict[str, Any],
    description="Run a partial workflow and return the outputs",
)
async def run_partial_workflow(
    workflow_id: str, request: PartialRunRequestSchema, db: Session = Depends(get_db)
) -> Dict[str, Any]:
    workflow = db.query(WorkflowModel).filter(WorkflowModel.id == workflow_id).first()
    if not workflow:
        raise HTTPException(status_code=404, detail="Workflow not found")
    workflow_definition = WorkflowDefinitionSchema.model_validate(workflow.definition)
    executor = WorkflowExecutor(workflow_definition)
    try:
        outputs = await executor.run_partial(
            node_id=request.node_id,
            rerun_predecessors=request.rerun_predecessors,
            initial_inputs=request.initial_inputs or {},
            partial_outputs=request.partial_outputs or {},
        )
        return outputs
    except Exception as e:
        raise HTTPException(status_code=400, detail=str(e))


@router.post(
    "/{workflow_id}/start_batch_run/",
    response_model=RunResponseSchema,
    description="Start a batch run of a workflow over a dataset and return the run details",
)
async def batch_run_workflow_non_blocking(
    workflow_id: str,
    request: BatchRunRequestSchema,
    background_tasks: BackgroundTasks,
    db: Session = Depends(get_db),
) -> RunResponseSchema:
    workflow = db.query(WorkflowModel).filter(WorkflowModel.id == workflow_id).first()
    if not workflow:
        raise HTTPException(status_code=404, detail="Workflow not found")

    workflow_version = fetch_workflow_version(workflow_id, workflow, db)

    dataset_id = request.dataset_id
    new_run = await create_run_model(
        workflow_id, workflow_version._intid, {}, None, "batch", db  # type: ignore
    )

    # parse the dataset
    dataset = db.query(DatasetModel).filter(DatasetModel.id == dataset_id).first()
    if not dataset:
        raise HTTPException(status_code=404, detail="Dataset not found")

    # ensure ds columns match workflow inputs
    dataset_columns = get_ds_column_names(dataset.file_path)
    workflow_definition = WorkflowDefinitionSchema.model_validate(
        workflow_version.definition
    )
    input_node = next(
        node for node in workflow_definition.nodes if node.node_type == "InputNode"
    )
    input_node_id = input_node.id
    workflow_input_schema: Dict[str, str] = input_node.config["input_schema"]
    for col in workflow_input_schema.keys():
        if col not in dataset_columns:
            raise HTTPException(
                status_code=400,
                detail=f"Input field '{col}' in input schema not found in the dataset",
            )

    # create output file
    output_file_name = f"output_{new_run.id}.jsonl"
    output_file_path = os.path.join(
        os.path.dirname(__file__), "..", "..", "output_files", output_file_name
    )
    output_file = OutputFileModel(
        file_name=output_file_name,
        file_path=output_file_path,
    )
    db.add(output_file)
    db.commit()

    file_path = dataset.file_path

    mini_batch_size = request.mini_batch_size

    async def start_mini_batch_runs(
        file_path: str,
        workflow_id: str,
        workflow_input_schema: Dict[str, str],
        input_node_id: str,
        parent_run_id: str,
        background_tasks: BackgroundTasks,
        db: Session,
        mini_batch_size: int,
        output_file_path: str,
    ):
        ds_iter = get_ds_iterator(file_path)
        current_batch: List[Awaitable[Dict[str, Any]]] = []
        batch_count = 0
        for inputs in ds_iter:
            initial_inputs = {
                input_node_id: {
                    k: v for k, v in inputs.items() if k in workflow_input_schema
                }
            }
            single_input_run_task = run_workflow_blocking(
                workflow_id=workflow_id,
                request=StartRunRequestSchema(
                    initial_inputs=initial_inputs, parent_run_id=parent_run_id
                ),
                db=db,
                run_type="batch",
            )
            current_batch.append(single_input_run_task)
            if len(current_batch) == mini_batch_size:
                minibatch_results = await asyncio.gather(*current_batch)
                current_batch = []
                batch_count += 1
                with open(output_file_path, "a") as output_file:
                    for output in minibatch_results:
                        output = {
                            node_id: output.model_dump()
                            for node_id, output in output.items()
                        }
                        output_file.write(json.dumps(output) + "\n")

        if current_batch:
            results = await asyncio.gather(*current_batch)
            with open(output_file_path, "a") as output_file:
                for output in results:
                    output = {
                        node_id: output.model_dump()
                        for node_id, output in output.items()
                    }
                    output_file.write(json.dumps(output) + "\n")

        with next(get_db()) as session:
            run = session.query(RunModel).filter(RunModel.id == parent_run_id).first()
            if not run:
                session.close()
                return
            run.status = RunStatus.COMPLETED
            run.end_time = datetime.now(timezone.utc)
            session.commit()

    background_tasks.add_task(
        start_mini_batch_runs,
        file_path,
        workflow_id,
        workflow_input_schema,
        input_node_id,
        new_run.id,
        background_tasks,
        db,
        mini_batch_size,
        output_file_path,
    )
    new_run.output_file_id = output_file.id
    db.commit()
    return new_run


@router.get(
    "/{workflow_id}/runs/",
    response_model=List[RunResponseSchema],
    description="List all runs of a workflow",
)
def list_runs(workflow_id: str, db: Session = Depends(get_db)):
    runs = (
        db.query(RunModel)
        .filter(RunModel.workflow_id == workflow_id)
        .order_by(RunModel.start_time.desc())
        .all()
    )
    return runs<|MERGE_RESOLUTION|>--- conflicted
+++ resolved
@@ -4,12 +4,8 @@
 from fastapi import APIRouter, HTTPException, Depends, BackgroundTasks
 from sqlalchemy.orm import Session
 from datetime import datetime, timezone
-<<<<<<< HEAD
-from typing import Awaitable, Dict, Any, List
 from pathlib import Path  # Import Path for directory handling
-=======
 from typing import Awaitable, Dict, Any, List, Optional
->>>>>>> d53b6d31
 
 from ..schemas.run_schemas import (
     StartRunRequestSchema,
@@ -26,12 +22,9 @@
 from ..execution.workflow_executor import WorkflowExecutor
 from ..dataset.ds_util import get_ds_iterator, get_ds_column_names
 from ..execution.task_recorder import TaskRecorder
-<<<<<<< HEAD
 from ..evals.evaluator import prepare_and_evaluate_dataset, load_yaml_config
-=======
 from ..utils.workflow_version_utils import fetch_workflow_version
 from ..execution.workflow_execution_context import WorkflowExecutionContext
->>>>>>> d53b6d31
 
 router = APIRouter()
 
