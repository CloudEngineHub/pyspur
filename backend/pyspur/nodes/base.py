import json
from abc import ABC, abstractmethod
from hashlib import md5
from typing import Any, Dict, List, Optional, Type, cast

from pydantic import BaseModel, Field, create_model

from ..execution.workflow_execution_context import WorkflowExecutionContext
from ..schemas.workflow_schemas import WorkflowDefinitionSchema
from ..utils import pydantic_utils


class VisualTag(BaseModel):
    """Pydantic model for visual tag properties."""

    acronym: str = Field(...)
    color: str = Field(
        ..., pattern=r"^#(?:[0-9a-fA-F]{3}){1,2}$"
    )  # Hex color code validation using regex


class BaseNodeConfig(BaseModel):
    """Base class for node configuration models.

    Each node must define its output_schema.
    """

    output_schema: Dict[str, str] = Field(
        default={"output": "string"},
        title="Output schema",
        description="The schema for the output of the node",
    )
    output_json_schema: str = Field(
        default='{"type": "object", "properties": {"output": {"type": "string"} } }',
        title="Output JSON schema",
        description="The JSON schema for the output of the node",
    )
    has_fixed_output: bool = Field(
        default=False,
        description="Whether the node has a fixed output schema defined in config",
    )
    model_config = {
        "extra": "allow",
    }


class BaseNodeOutput(BaseModel):
    """Base class for all node outputs.

    Each node type will define its own output model that inherits from this.
    """

    pass


class BaseNodeInput(BaseModel):
    """Base class for node inputs.

    Each node's input model will be dynamically created based on its predecessor nodes,
    with fields named after node IDs and types being the corresponding NodeOutputModels.
    """

    pass


class BaseNode(ABC):
    """Base class for all nodes.

    Each node receives inputs as a Pydantic model where:
    - Field names are predecessor node IDs
    - Field types are the corresponding NodeOutputModels
    """

    name: str
    display_name: str = ""  # Will be used for config title, defaults to class name if not set
    logo: Optional[str] = None
    category: Optional[str] = None
    config_model: Type[BaseModel]
    output_model: Type[BaseNodeOutput]
    input_model: Type[BaseNodeInput]
    _config: BaseNodeConfig
    _input: BaseNodeInput
    _output: BaseNodeOutput
    visual_tag: VisualTag
    subworkflow: Optional[WorkflowDefinitionSchema]
    subworkflow_output: Optional[Dict[str, Any]]

    def __init__(
        self,
        name: str,
        config: BaseNodeConfig,
        context: Optional[WorkflowExecutionContext] = None,
    ) -> None:
        self.name = name
        self._config = config
        self.context = context
        self.subworkflow = None
        self.subworkflow_output = None
        if not hasattr(self, "visual_tag"):
            self.visual_tag = self.get_default_visual_tag()
        self.setup()

    def setup(self) -> None:
        """Define output_model and any other initialization.

        For dynamic schema nodes, these can be created based on self.config.
        """
        if self._config.has_fixed_output:
            schema = json.loads(self._config.output_json_schema)
            model = pydantic_utils.json_schema_to_model(
                schema, model_class_name=self.name, base_class=BaseNodeOutput
            )
            self.output_model = model  # type: ignore

    def create_output_model_class(self, output_schema: Dict[str, str]) -> Type[BaseNodeOutput]:
        """Dynamically creates an output model based on the node's output schema."""
        field_type_to_python_type = {
            "string": str,
            "str": str,
            "integer": int,
            "int": int,
            "number": float,
            "float": float,
            "boolean": bool,
            "bool": bool,
            "list": list,
            "dict": dict,
            "array": list,
            "object": dict,
        }
        return create_model(
            f"{self.name}",
            **{
                field_name: (
                    (field_type_to_python_type[field_type], ...)
                    if field_type in field_type_to_python_type
                    else (field_type, ...)  # try as is
                )
                for field_name, field_type in output_schema.items()
            },
            __base__=BaseNodeOutput,
            __config__=None,
            __doc__=f"Output model for {self.name} node",
            __module__=self.__module__,
            __validators__=None,
            __cls_kwargs__=None,
        )

    def create_composite_model_instance(
        self, model_name: str, instances: Dict[str, BaseModel]
    ) -> Type[BaseNodeInput]:
        """Create a new Pydantic model that combines all the given models based on their instances.

        Args:
<<<<<<< HEAD
            model_name: The name of the new model.
            instances: A list of Pydantic model instances.
=======
            instances: A dictionary of Pydantic model instances.
>>>>>>> cccd0036

        Returns:
            A new Pydantic model with fields named after the keys of the dictionary.

        """
        # Create the new model class
        return create_model(
            model_name,
            **{key: (instance.__class__, ...) for key, instance in instances.items()},
            __base__=BaseNodeInput,
            __config__=None,
            __doc__=f"Input model for {self.name} node",
            __module__=self.__module__,
            __validators__=None,
            __cls_kwargs__=None,
        )

    async def __call__(
        self,
        input: (
            Dict[str, str | int | bool | float | Dict[str, Any] | List[Any]]
            | Dict[str, BaseNodeOutput]
            | Dict[str, BaseNodeInput]
            | BaseNodeInput
        ),
    ) -> BaseNodeOutput:
        """Validate inputs and run the node's logic.

        Args:
            input: Pydantic model containing predecessor
                outputs or a dictionary of node_id : NodeOutputModels

        Returns:
            The node's output model

        """
        if isinstance(input, dict):
            if all(isinstance(value, BaseNodeOutput) for value in input.values()) or all(
                isinstance(value, BaseNodeInput) for value in input.values()
            ):
                # Input is a dictionary of BaseNodeOutput or BaseNodeInput instances, creating a composite model
                composite_inputs: Dict[str, BaseModel] = cast(Dict[str, BaseModel], input)
                self.input_model = self.create_composite_model_instance(
                    model_name=self.input_model.__name__,
                    instances=composite_inputs,  # preserve original keys
                )
                data: Dict[str, Any] = {}
                for key, value in composite_inputs.items():
                    data[key] = value.model_dump()
                input = self.input_model.model_validate(data)
            else:
                # Input is a dictionary of primitive types
                self.input_model = pydantic_utils.create_model(
                    f"{self.name}Input",
                    **{field_name: (type(value), value) for field_name, value in input.items()},
                    __base__=BaseNodeInput,
                    __config__=None,
                    __doc__=f"Input model for {self.name} node",
                    __module__=self.__module__,
                    __validators__=None,
                    __cls_kwargs__=None,
                )
                input = self.input_model.model_validate(input)

        self._input = input
        result = await self.run(input)

        try:
            output_validated = self.output_model.model_validate(result.model_dump())
        except AttributeError:
            output_validated = self.output_model.model_validate(result)
        except Exception as e:
            # Print the result for better debuggability
            try:
                result_dump = result.model_dump() if hasattr(result, "model_dump") else result
                print(f"Validation failed for node {self.name}. Result: {result_dump}")
            except Exception as dump_error:
                print(
                    f"Validation failed for node {self.name}. Could not dump result: {dump_error}"
                )
                print(f"Result type: {type(result)}")
            raise ValueError(f"Output validation error in {self.name}: {e}") from e

        self._output = output_validated
        return output_validated

    @abstractmethod
    async def run(self, input: BaseModel) -> BaseModel:
        """Abstract method where the node's core logic is implemented.

        Args:
            input: Pydantic model containing predecessor outputs

        Returns:
            An instance compatible with output_model

        """
        pass

    @property
    def config(self) -> Any:
        """Return the node's configuration."""
        return self.config_model.model_validate(self._config.model_dump())

    def update_config(self, config: BaseNodeConfig) -> None:
        """Update the node's configuration."""
        self._config = config

    @property
    def input(self) -> Any:
        """Return the node's input."""
        return self.input_model.model_validate(self._input.model_dump())

    @property
    def output(self) -> Any:
        """Return the node's output."""
        return self.output_model.model_validate(self._output.model_dump())

    @classmethod
    def get_default_visual_tag(cls) -> VisualTag:
        """Set a default visual tag for the node."""
        # default acronym is the first letter of each word in the node name
        acronym = "".join([word[0] for word in cls.name.split("_")]).upper()

        # default color is randomly picked from a list of pastel colors
        colors = [
            "#007BFF",  # Electric Blue
            "#28A745",  # Emerald Green
            "#FFC107",  # Sunflower Yellow
            "#DC3545",  # Crimson Red
            "#6F42C1",  # Royal Purple
            "#FD7E14",  # Bright Orange
            "#20C997",  # Teal
            "#E83E8C",  # Hot Pink
            "#17A2B8",  # Cyan
            "#6610F2",  # Indigo
            "#8CC63F",  # Lime Green
            "#FF00FF",  # Magenta
            "#FFD700",  # Gold
            "#FF7F50",  # Coral
            "#40E0D0",  # Turquoise
            "#00BFFF",  # Deep Sky Blue
            "#FF5522",  # Orange
            "#FA8072",  # Salmon
            "#8A2BE2",  # Violet
        ]
        color = colors[int(md5(cls.__name__.encode()).hexdigest(), 16) % len(colors)]

        return VisualTag(acronym=acronym, color=color)<|MERGE_RESOLUTION|>--- conflicted
+++ resolved
@@ -152,12 +152,8 @@
         """Create a new Pydantic model that combines all the given models based on their instances.
 
         Args:
-<<<<<<< HEAD
             model_name: The name of the new model.
             instances: A list of Pydantic model instances.
-=======
-            instances: A dictionary of Pydantic model instances.
->>>>>>> cccd0036
 
         Returns:
             A new Pydantic model with fields named after the keys of the dictionary.
@@ -198,7 +194,8 @@
             if all(isinstance(value, BaseNodeOutput) for value in input.values()) or all(
                 isinstance(value, BaseNodeInput) for value in input.values()
             ):
-                # Input is a dictionary of BaseNodeOutput or BaseNodeInput instances, creating a composite model
+                # Input is a dictionary of BaseNodeOutput or BaseNodeInput instances,
+                # creating a composite model
                 composite_inputs: Dict[str, BaseModel] = cast(Dict[str, BaseModel], input)
                 self.input_model = self.create_composite_model_instance(
                     model_name=self.input_model.__name__,
